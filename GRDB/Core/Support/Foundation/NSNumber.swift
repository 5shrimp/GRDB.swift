import Foundation

private let integerRoundingBehavior = NSDecimalNumberHandler(roundingMode: .RoundPlain, scale: 0, raiseOnExactness: false, raiseOnOverflow: false, raiseOnUnderflow: false, raiseOnDivideByZero: false)

/// NSNumber adopts DatabaseValueConvertible
extension NSNumber: DatabaseValueConvertible {
    
    /// Returns a value that can be stored in the database.
    public var databaseValue: DatabaseValue {
<<<<<<< HEAD
        switch String(cString: objCType) {
=======
        // Don't lose precision: store integers that fits in Int64 as Int64
        if let decimal = self as? NSDecimalNumber
            where decimal == decimal.decimalNumberByRoundingAccordingToBehavior(integerRoundingBehavior) // integer
                && decimal.compare(NSDecimalNumber(longLong: Int64.max)) != .OrderedDescending   // decimal <= Int64.max
                && decimal.compare(NSDecimalNumber(longLong: Int64.min)) != .OrderedAscending    // decimal >= Int64.min
        {
            return longLongValue.databaseValue
        }
        
        switch String.fromCString(objCType)! {
>>>>>>> 2606f719
        case "c":
            return Int64(int8Value).databaseValue
        case "C":
            return Int64(uint8Value).databaseValue
        case "s":
            return Int64(int16Value).databaseValue
        case "S":
            return Int64(uint16Value).databaseValue
        case "i":
            return Int64(int32Value).databaseValue
        case "I":
            return Int64(uint32Value).databaseValue
        case "l":
            return Int64(intValue).databaseValue
        case "L":
            let uint = uintValue
            GRDBPrecondition(UInt64(uint) <= UInt64(Int64.max), "could not convert \(uint) to an Int64 that can be stored in the database")
            return Int64(uint).databaseValue
        case "q":
            return Int64(int64Value).databaseValue
        case "Q":
            let uint64 = uint64Value
            GRDBPrecondition(uint64 <= UInt64(Int64.max), "could not convert \(uint64) to an Int64 that can be stored in the database")
            return Int64(uint64).databaseValue
        case "f":
            return Double(floatValue).databaseValue
        case "d":
            return doubleValue.databaseValue
        case "B":
            return boolValue.databaseValue
        case let objCType:
            fatalError("DatabaseValueConvertible: Unsupported NSNumber type: \(objCType)")
        }
    }
    
    /// Returns an NSNumber initialized from *databaseValue*, if possible.
    public static func fromDatabaseValue(_ databaseValue: DatabaseValue) -> Self? {
        switch databaseValue.storage {
        case .int64(let int64):
            return self.init(value: int64)
        case .double(let double):
            return self.init(value: double)
        default:
            return nil
        }
    }
}<|MERGE_RESOLUTION|>--- conflicted
+++ resolved
@@ -1,26 +1,22 @@
 import Foundation
 
-private let integerRoundingBehavior = NSDecimalNumberHandler(roundingMode: .RoundPlain, scale: 0, raiseOnExactness: false, raiseOnOverflow: false, raiseOnUnderflow: false, raiseOnDivideByZero: false)
+private let integerRoundingBehavior = NSDecimalNumberHandler(roundingMode: .roundPlain, scale: 0, raiseOnExactness: false, raiseOnOverflow: false, raiseOnUnderflow: false, raiseOnDivideByZero: false)
 
 /// NSNumber adopts DatabaseValueConvertible
 extension NSNumber: DatabaseValueConvertible {
     
     /// Returns a value that can be stored in the database.
     public var databaseValue: DatabaseValue {
-<<<<<<< HEAD
-        switch String(cString: objCType) {
-=======
         // Don't lose precision: store integers that fits in Int64 as Int64
         if let decimal = self as? NSDecimalNumber
-            where decimal == decimal.decimalNumberByRoundingAccordingToBehavior(integerRoundingBehavior) // integer
-                && decimal.compare(NSDecimalNumber(longLong: Int64.max)) != .OrderedDescending   // decimal <= Int64.max
-                && decimal.compare(NSDecimalNumber(longLong: Int64.min)) != .OrderedAscending    // decimal >= Int64.min
+            where decimal == decimal.rounding(accordingToBehavior: integerRoundingBehavior) // integer
+                && decimal.compare(NSDecimalNumber(value: Int64.max)) != .orderedDescending   // decimal <= Int64.max
+                && decimal.compare(NSDecimalNumber(value: Int64.min)) != .orderedAscending    // decimal >= Int64.min
         {
-            return longLongValue.databaseValue
+            return int64Value.databaseValue
         }
         
-        switch String.fromCString(objCType)! {
->>>>>>> 2606f719
+        switch String(cString: objCType) {
         case "c":
             return Int64(int8Value).databaseValue
         case "C":
