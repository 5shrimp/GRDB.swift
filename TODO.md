--- conflicted
+++ resolved
@@ -1,8 +1,3 @@
-<<<<<<< HEAD
-- [ ] Rename PrimaryKey to PrimaryKeyInfo
-=======
-- [ ] Nice navigation in https://github.com/jcampbell05/xcake
->>>>>>> ed2ea88c
 - [ ] What is the behavior inTransaction and inSavepoint behaviors in case of commit error? Code looks like we do not rollback, leaving the app in a weird state (out of Swift transaction block with a SQLite transaction that may still be opened).
 - [ ] GRDBCipher: remove limitations on iOS or OS X versions
 - [ ] FetchedRecordsController: take inspiration from https://github.com/jflinter/Dwifft
