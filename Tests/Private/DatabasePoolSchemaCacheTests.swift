--- conflicted
+++ resolved
@@ -20,22 +20,14 @@
             
             dbPool.write { db in
                 // Assert that the writer cache is empty
-<<<<<<< HEAD
                 XCTAssertTrue(db.schemaCache.primaryKey("items") == nil)
-=======
-                XCTAssertTrue(db.schemaCache.primaryKey(tableName: "items") == nil)
                 XCTAssertTrue(db.schemaCache.indexes(on: "items") == nil)
->>>>>>> 70917c19
             }
             
             dbPool.read { db in
                 // Assert that a reader cache is empty
-<<<<<<< HEAD
                 XCTAssertTrue(db.schemaCache.primaryKey("items") == nil)
-=======
-                XCTAssertTrue(db.schemaCache.primaryKey(tableName: "items") == nil)
                 XCTAssertTrue(db.schemaCache.indexes(on: "items") == nil)
->>>>>>> 70917c19
             }
             
             try dbPool.read { db in
@@ -57,22 +49,14 @@
                 }
 
                 // Assert that reader cache is warmed
-<<<<<<< HEAD
                 XCTAssertTrue(db.schemaCache.primaryKey("items") != nil)
-=======
-                XCTAssertTrue(db.schemaCache.primaryKey(tableName: "items") != nil)
                 XCTAssertTrue(db.schemaCache.indexes(on: "items") != nil)
->>>>>>> 70917c19
             }
             
             dbPool.write { db in
                 // Assert that writer cache is warmed
-<<<<<<< HEAD
                 XCTAssertTrue(db.schemaCache.primaryKey("items") != nil)
-=======
-                XCTAssertTrue(db.schemaCache.primaryKey(tableName: "items") != nil)
                 XCTAssertTrue(db.schemaCache.indexes(on: "items") != nil)
->>>>>>> 70917c19
             }
             
             try dbPool.write { db in
@@ -80,22 +64,14 @@
                 try db.execute("DROP TABLE items")
                 
                 // Assert that the writer cache is empty
-<<<<<<< HEAD
                 XCTAssertTrue(db.schemaCache.primaryKey("items") == nil)
-=======
-                XCTAssertTrue(db.schemaCache.primaryKey(tableName: "items") == nil)
                 XCTAssertTrue(db.schemaCache.indexes(on: "items") == nil)
->>>>>>> 70917c19
             }
             
             dbPool.read { db in
                 // Assert that a reader cache is empty
-<<<<<<< HEAD
                 XCTAssertTrue(db.schemaCache.primaryKey("items") == nil)
-=======
-                XCTAssertTrue(db.schemaCache.primaryKey(tableName: "items") == nil)
                 XCTAssertTrue(db.schemaCache.indexes(on: "items") == nil)
->>>>>>> 70917c19
             }
             
             try dbPool.read { db in
